-- |
-- Module      : Foreign.Erlang.OTP
-- Copyright   : (c) Eric Sessoms, 2008
--               (c) Artúr Poór, 2015
-- License     : GPL3
-- 
-- Maintainer  : gombocarti@gmail.com
-- Stability   : experimental
-- Portability : portable
--

module Foreign.Erlang.Network (
  -- * Low-level communication with the Erlang Port-Mapper Daemon
    epmdGetNames
  , epmdGetPort
  , epmdGetPortR4
  , epmdRegister
  
  , ErlRecv
  , ErlSend
  -- ** Representation of Erlang nodes
  , Name
  , HostName
  , Node(..)
  , erlAcceptConn
  , erlConnect
  , toNetwork
  ) where

import Control.Exception        (assert, bracketOnError)
import Control.Monad            (liftM)
import Data.Binary.Get
import Data.Bits                ((.|.))
import Data.Char                (chr, ord)
import Data.Hash.MD5            (md5i, Str(..))
import Data.List                (unfoldr)
import Data.Word
<<<<<<< HEAD
import Data.String              (IsString(..))
=======
import Foreign.Erlang.Types
>>>>>>> a57397fc
import Network                  
import System.Directory         (getHomeDirectory)
import System.FilePath          ((</>))
import System.IO
import System.Random            (randomIO)
import qualified Data.ByteString.Lazy.Char8 as B
import Data.ByteString.Lazy.Builder
import Data.Monoid ((<>),mempty)

import Foreign.Erlang.Types

erlangVersion :: Int
erlangVersion = 5

erlangProtocolVersion :: Int
erlangProtocolVersion = 131

passThrough :: Char
passThrough = 'p'

flagPublished          =  0x01
flagAtomCache          =  0x02
flagExtendedReferences =  0x04
flagDistMonitor        =  0x08
flagFunTags            =  0x10
flagDistMonitorName    =  0x20
flagHiddenAtomCache    =  0x40
flagNewFunTags         =  0x80
flagExtendedPidsPorts  = 0x100

flagExtendedReferences :: Word16
flagExtendedPidsPorts  :: Word16

flagSupportedCapability :: Word16
flagSupportedCapability = flagExtendedReferences .|. flagExtendedPidsPorts
                          
protocol :: Int
protocol = 0

highestVersion :: Int
highestVersion = 5

lowestVersion :: Int
lowestVersion = 5

getUserCookie :: IO String
getUserCookie = do
    home <- getHomeDirectory
    readFile $ home </> ".erlang.cookie"

toNetwork :: Int -> Integer -> [Word8]
toNetwork b n = reverse . take b $ unfoldr toNetwork' n ++ repeat 0
  where
    toNetwork' 0 = Nothing
    toNetwork' n = let (b, a) = n `divMod` 256 in Just (fromIntegral a, b)

erlDigest :: String -> Word32 -> [Word8]
erlDigest cookie challenge = let
    n = fromIntegral . md5i . Str $ cookie ++ show challenge
    in toNetwork 16 n

packn, packN :: Builder -> Builder
packn msg = putn (B.length msg') <> msg
    where msg' = toLazyByteString msg
packN msg = putN (B.length msg') <> msg
    where msg' = toLazyByteString msg

sendMessage :: (Builder -> Builder) -> (Builder -> IO ()) -> Builder -> IO ()
sendMessage pack out = out . pack

recvMessage :: Int -> (Int -> IO B.ByteString) -> IO B.ByteString
recvMessage hdrlen inf = (liftM (unpack hdrlen) $ inf hdrlen) >>= inf
  where
    unpack 2 = runGet getn
    unpack 4 = runGet getN

type ErlSend = (Maybe ErlType, Maybe ErlType) -> IO ()
type ErlRecv = IO (Maybe ErlType, Maybe ErlType)
      
erlSend :: (Builder -> IO ()) -> ErlSend
erlSend send (Nothing, _)    = send . lazyByteString $ B.empty
erlSend send (Just ctl, msg) = send $
    tag passThrough <>
    putMsg ctl <>
    maybe mempty putMsg msg
  where
    putMsg msg = 
      putC erlangProtocolVersion <>
      putErl msg
      
erlRecv :: IO B.ByteString -> ErlRecv
erlRecv recv = do
    bytes <- recv
    return . flip runGet bytes $ do
      empty <- isEmpty
      if empty
        then return (Nothing, Nothing)
        else do
          pt <- getC
          assert (chr pt == passThrough) $ return ()
          ctl <- getMsg
          empty <- isEmpty
          if empty
            then return (Just ctl, Nothing)
            else case ctl of
                   ErlTuple (ErlInt n:_) | n `elem` [2, 6] -> do
                     msg <- getMsg
                     return (Just ctl, Just msg)
                   _ -> return (Just ctl, Nothing)
  where
    getMsg = do
      ver <- getC
      assert (ver == erlangProtocolVersion) $ getErl

-- | Name of an Erlang node.
type Name = String

-- | Representation of an Erlang node on the network.     
data Node 
    = Short Name         -- ^ Local Erlang node.
    | Long Name HostName -- ^ Remote Erlang node.
      deriving (Eq,Show)

instance Erlang Node where
    toErlang (Short name)   = ErlString name
    toErlang (Long name _ip) = ErlString name
    fromErlang = undefined

instance IsString Node where
    fromString s = case hostname of
                     '@':host -> Long nodename host
                     _ -> Short nodename
        where
          (nodename,hostname) = break (== '@') s

erlAcceptConn :: String -> Handle -> IO (Maybe (Node, ErlSend, ErlRecv))
erlAcceptConn self h = do
  let put = sendMessage packn (hPutBuilder h)
      get = recvMessage 2 (B.hGet h)
  result <- handshakeAccept put get self
  case result of
    Just node -> do
      let put' = sendMessage packN (hPutBuilder h)
          get' = recvMessage 4 (B.hGet h)
      return . Just $ (node, erlSend put', erlRecv get')
    Nothing -> return Nothing

handshakeAccept :: (Builder -> IO ()) -> IO B.ByteString -> String -> IO (Maybe Node)
handshakeAccept put get self = do
  fullName <- recvName
  sendStatus
  myChallenge <- randomIO :: IO Int
  cookie <- getUserCookie
  let myDigest = erlDigest cookie (fromIntegral myChallenge)
  sendChallenge myChallenge
  (challenge, digest) <- recvChallengeReply
  if digest == myDigest
    then do
      sendChallengeAck cookie (fromIntegral challenge)
      return . Just . fromString $ fullName
    else 
        return Nothing
    where
      recvName = do
        msg <- get
        return $ flip runGet msg $ do
          _t <- getTag
          _version <- getn
          _flags <- getN
          name <- getStrRem
          return name

      sendStatus = put $ tag 's' <> putA "ok"

      sendChallenge challenge = do
        put $ tag 'n' <>
              putn erlangVersion <>
              putN flagSupportedCapability <>
              putN challenge <>
              putA self

      recvChallengeReply = do
        reply <- get
        return $ flip runGet reply $ do
          _t <- getTag
          challenge <- getN
          digest <- getW8Rem
          return (challenge,digest)

      sendChallengeAck cookie challenge = put $
        tag 'a' <>
        puta (erlDigest cookie challenge)
         
erlConnect :: String -> Node -> IO (ErlSend, ErlRecv)
erlConnect self node = withSocketsDo $ do
    port <- epmdGetPort node
    let port' = PortNumber . fromIntegral $ port
    withNode epmd port' $ \h -> do
        let out = sendMessage packn (hPutBuilder h)
        let inf = recvMessage 2 (B.hGet h)
        handshake out inf self
        let out' = sendMessage packN (hPutBuilder h)
        let inf' = recvMessage 4 (B.hGet h)
        return (erlSend out', erlRecv inf')
    where epmd = case node of
                   Short _    -> epmdLocal
                   Long  _ ip -> ip

                     
handshake :: (Builder -> IO ()) -> IO B.ByteString -> String -> IO ()
handshake out inf self = do
    cookie <- getUserCookie
    sendName
    recvStatus
    challenge <- recvChallenge
    let reply = erlDigest cookie challenge
    challenge' <- liftM fromIntegral (randomIO :: IO Int)
    challengeReply reply challenge'
    recvChallengeAck cookie challenge'

  where
    sendName = out $
        tag 'n' <>
        putn erlangVersion <>
        putN flagSupportedCapability <>
        putA self

    recvStatus = do
        msg <- inf
        assert ("sok" == B.unpack msg) $ return ()

    recvChallenge = do
        msg <- inf
        return . flip runGet msg $ do
            _tag <- getC
            _version <- getn 
            _flags <- getN
            challenge <- getWord32be
            return challenge

    challengeReply reply challenge = out $
        tag 'r' <>
        word32BE challenge <>
        puta reply

    recvChallengeAck cookie challenge = do
        let digest = erlDigest cookie challenge
        msg <- inf
        let reply = take 16 . tail . map (fromIntegral . ord) . B.unpack $ msg
        assert (digest == reply) $ return ()

epmdLocal :: HostName
epmdLocal = "127.0.0.1"
            
epmdPort :: PortID
--epmdPort = Service "epmd"
epmdPort = PortNumber 4369

withNode :: String -> PortID -> (Handle -> IO a) -> IO a
withNode epmd port = withSocketsDo . bracketOnError
    (connectTo epmd port)
    hClose

epmdRegister :: String -> Int -> IO Handle
epmdRegister name port = do
  h <- connectTo epmdLocal epmdPort
  sendMessage packn (hPutBuilder h) alive2Req
  reply <- B.hGetContents h
  let result_ = flip runGet reply $ do
                  _tag <- getC
                  result <- getC
                  _creation <- getn
                  return result
  if result_ == 0
    then return h
    else ioError (userError $ "epmd returned error code " ++ show result_)
      where
        alive2Req = tag 'x' <>
                    putn port <>
                    putn protocol <>
                    putn highestVersion <>
                    putn lowestVersion <>
                    (putn . length) name <>
                    putA name <>
                    putn extraBytes

        extraBytes :: Int
        extraBytes = 0

withEpmd :: String -> (Handle -> IO a) -> IO a
withEpmd epmd = withSocketsDo . bracketOnError
    (connectTo epmd epmdPort)
    hClose

epmdSend :: String -> String -> IO B.ByteString
epmdSend epmd msg = withEpmd epmd $ \hdl -> do
    let out = putn (length msg) <> putA msg
    hPutBuilder hdl out
    hFlush hdl
    B.hGetContents hdl

-- | Return the names and addresses of registered local Erlang nodes.
epmdGetNames :: IO [String]
epmdGetNames = do
    reply <- epmdSend epmdLocal "n"
    let txt = runGet (getN >> liftM B.unpack getRemainingLazyByteString) reply
    return . lines $ txt

-- | Return the port address of a named Erlang node.
epmdGetPort :: Node -> IO Int
epmdGetPort node = do
  reply <- epmdSend epmd $ 'z' : nodeName
  return $ flip runGet reply $ do
                     _ <- getC
                     res <- getC
                     if res == 0
                       then getn
                       else error $ "epmdGetPort: node not found: " ++ show node
    where (nodeName, epmd) = case node of
                           Short name    -> (name, epmdLocal)
                           Long  name ip -> (name, ip)

-- | Returns (port, nodeType, protocol, vsnMax, vsnMin, name, extra)
epmdGetPortR4 :: String -> String -> IO (Int, Int, Int, Int, Int, String, String)
epmdGetPortR4 epmd name = do
    reply <- epmdSend epmd $ 'z' : name
    return $ flip runGet reply $ do
        _ <- getn
        port <- getn
        nodeType <- getC
        protocol_ <- getC
        vsnMax <- getn
        vsnMin <- getn
        name_ <- getn >>= getA
        extra <- liftM B.unpack getRemainingLazyByteString
        return (port, nodeType, protocol_, vsnMax, vsnMin, name_, extra)<|MERGE_RESOLUTION|>--- conflicted
+++ resolved
@@ -35,11 +35,7 @@
 import Data.Hash.MD5            (md5i, Str(..))
 import Data.List                (unfoldr)
 import Data.Word
-<<<<<<< HEAD
 import Data.String              (IsString(..))
-=======
-import Foreign.Erlang.Types
->>>>>>> a57397fc
 import Network                  
 import System.Directory         (getHomeDirectory)
 import System.FilePath          ((</>))
